.. currentmodule:: sklearn

.. _changes_0_10:

0.10
====

Changelog
---------

   - Python 2.5 compatibility was dropped; the minimum Python version needed
     to use scikit-learn is now 2.6.

   - :ref:`sparse_inverse_covariance` estimation using the graph Lasso, with
     associated cross-validated estimator, by `Gael Varoquaux`_

   - New :ref:`Tree <tree>` module by `Brian Holt`_, `Peter Prettenhofer`_,
     `Satrajit Ghosh`_ and `Gilles Louppe`_. The module comes with complete
     documentation and examples.

   - Fixed a bug in the RFE module by `Gilles Louppe`_ (issue #378).

   - Fixed a memory leak in in :ref:`svm` module by `Brian Holt`_ (issue #367).

   - Faster tests by `Fabian Pedregosa`_.

   - Silhouette Coefficient cluster analysis evaluation metric added as
     :func:`sklearn.metrics.silhouette_score` by Robert Layton.

   - Fixed a bug in :ref:`k_means` in the handling of the ``n_init`` parameter:
     the clustering algorithm used to be run ``n_init`` times but the last
     solution was retained instead of the best solution.

   - Minor refactoring in :ref:`sgd` module; consolidated dense and sparse
     predict methods.

   - Adjusted Mutual Information metric added as
     :func:`sklearn.metrics.adjusted_mutual_info_score` by Robert Layton.

   - Models like SVC/SVR/LinearSVC/LogisticRegression from libsvm/liblinear
     now support scaling of C regularization parameter by the number of
     samples by `Alexandre Gramfort`_.

   - New :ref:`Ensemble Methods <ensemble>` module by `Gilles Louppe`_ and
     `Brian Holt`_. The module comes with the random forest algorithm and the
     extra-trees method, along with documentation and examples.

   - :ref:`outlier_detection`: outlier and novelty detection, by
     `Virgile Fritsch`_.

   - :ref:`kernel_approximation`: a transform implement kernel
     approximation for fast SGD on non-linear kernels by
     `Andreas Müller`_.

   - Fixed a bug due to atom swapping in :ref:`OMP` by `Vlad Niculae`_.

   - :ref:`SparseCoder` by `Vlad Niculae`_.

   - :ref:`mini_batch_kmeans` performance improvements by `Olivier Grisel`_.

   - :ref:`k_means` support for sparse matrices by `Mathieu Blondel`_.

   - Improved documentation for developers and for the :mod:`sklearn.utils`
     module, by `Jake VanderPlas`_.

   - Vectorized 20newsgroups dataset loader
     (:func:`sklearn.datasets.fetch_20newsgroups_vectorized`) by
     `Mathieu Blondel`_.

   - :ref:`multiclass` by `Lars Buitinck`_.

   - Utilities for fast computation of mean and variance for sparse matrices
     by `Mathieu Blondel`_.

   - Make :func:`sklearn.preprocessing.scale` and
     :class:`sklearn.preprocessing.Scaler` work on sparse matrices by
     `Olivier Grisel`_

   - Feature importances using decision trees and/or forest of trees,
     by `Gilles Louppe`_.

<<<<<<< HEAD
   - Parallel implementation of forests of randomized trees by
     `Gilles Louppe`_.
=======
   - :class:`sklearn.cross_validation.ShuffleSplit` can subsample the train
     sets as well as the test sets by `Olivier Grisel`_.
>>>>>>> 91b5bece


API changes summary
-------------------

Here are the code migration instructions when updgrading from scikit-learn
version 0.9:

  - Some estimators that may overwrite their inputs to save memory previously
    had ``overwrite_`` parameters; these have been replaced with ``copy_``
    parameters with exactly the opposite meaning.

    This particularly affects some of the estimators in :mod:`linear_model`.
    The default behavior is still to copy everything passed in.

  - The SVMlight dataset loader :func:`sklearn.datasets.load_svmlight_file` no
    longer supports loading two files at once; use ``load_svmlight_files``
    instead. Also, the (unused) ``buffer_mb`` parameter is gone.

  - Sparse estimators in the :ref:`sgd` module use dense parameter vector
    ``coef_`` instead of ``sparse_coef_``. This significantly improves
    test time performance.

  - The :ref:`covariance` module now has a robust estimator of
    covariance, the Minimum Covariance Determinant estimator.

  - Cluster evaluation metrics in :mod:`metrics.cluster` have been refactored
    but the changes are backwards compatible. They have been moved to the
    :mod:`metrics.cluster.supervised`, along with
    :mod:`metrics.cluster.unsupervised` which contains the Silhouette
    Coefficient.

  - The ``permutation_test_score`` function now behaves the same way as
    ``cross_val_score`` (i.e. uses the mean score across the folds.)

  - Cross Validation generators now use integer indices (``indices=True``)
    by default instead of boolean masks. This make it more intuitive to
    use with sparse matrix data.

  - The functions used for sparse coding, ``sparse_encode`` and
    ``sparse_encode_parallel`` have been combined into
    :func:`sklearn.decomposition.sparse_encode`, and the shapes of the arrays
    have been transposed for consistency with the matrix factorization setting,
    as opposed to the regression setting.

  - Fixed an off-by-one error in the SVMlight/LibSVM file format handling;
    files generated using :func:`sklearn.datasets.dump_svmlight_file` should be
    re-generated. (They should continue to work, but accidentally had one
    extra column of zeros prepended.)

  - ``BaseDictionaryLearning`` class replaced by ``SparseCodingMixin``.


.. _changes_0_9:

0.9
===

scikit-learn 0.9 was released on September 2011, three months after the 0.8
release and includes the new modules :ref:`manifold`, :ref:`dirichlet_process`
as well as several new algorithms and documentation improvements.

This release also includes the dictionary-learning work developed by
`Vlad Niculae`_ as part of the `Google Summer of Code
<http://code.google.com/soc/>`_ program.



.. |banner1| image:: ./auto_examples/manifold/images/thumb/plot_compare_methods.png
   :target: auto_examples/manifold/plot_compare_methods.html

.. |banner2| image:: ./auto_examples/linear_model/images/thumb/plot_omp.png
   :target: auto_examples/linear_model/plot_omp.html

.. |banner3| image:: ./auto_examples/decomposition/images/thumb/plot_kernel_pca.png
   :target: auto_examples/decomposition/plot_kernel_pca.html

.. |center-div| raw:: html

    <div style="text-align: center; margin: 0px 0 -5px 0;">

.. |end-div| raw:: html

    </div>


|center-div| |banner2| |banner1| |banner3| |end-div|

Changelog
---------

   - New :ref:`manifold` module by `Jake Vanderplas`_ and
     `Fabian Pedregosa`_.

   - New :ref:`Dirichlet Process <dirichlet_process>` Gaussian Mixture
     Model by `Alexandre Passos`_

   - :ref:`neighbors` module refactoring by `Jake Vanderplas`_ :
     general refactoring, support for sparse matrices in input, speed and
     documentation improvements. See the next section for a full list of API
     changes.

   - Improvements on the :ref:`feature_selection` module by
     `Gilles Louppe`_ : refactoring of the RFE classes, documentation
     rewrite, increased efficiency and minor API changes.

   - :ref:`SparsePCA` by `Vlad Niculae`_, `Gael Varoquaux`_ and
     `Alexandre Gramfort`_

   - Printing an estimator now behaves independently of architectures
     and Python version thanks to Jean Kossaifi.

   - :ref:`Loader for libsvm/svmlight format <libsvm_loader>` by
     `Mathieu Blondel`_ and `Lars Buitinck`_

   - Documentation improvements: thumbnails in
     :ref:`example gallery <examples-index>` by `Fabian Pedregosa`_.

   - Important bugfixes in :ref:`svm` module (segfaults, bad
     performance) by `Fabian Pedregosa`_.

   - Added :ref:`multinomial_naive_bayes` and :ref:`bernoulli_naive_bayes`
     by `Lars Buitinck`_

   - Text feature extraction optimizations by Lars Buitinck

   - Chi-Square feature selection
     (:func:`feature_selection.univariate_selection.chi2`) by `Lars Buitinck`.

   - :ref:`sample_generators` module refactoring by `Gilles Louppe`_

   - :ref:`multiclass` by `Mathieu Blondel`_

   - Ball tree rewrite by `Jake Vanderplas`_

   - Implementation of :ref:`dbscan` algorithm by Robert Layton

   - Kmeans predict and transform by Robert Layton

   - Preprocessing module refactoring by `Olivier Grisel`_

   - Faster mean shift by Conrad Lee

   - New :ref:`Bootstrap`, :ref:`ShuffleSplit` and various other
     improvements in cross validation schemes by `Olivier Grisel`_ and
     `Gael Varoquaux`_

   - Adjusted Rand index and V-Measure clustering evaluation metrics by `Olivier Grisel`_

   - Added :class:`Orthogonal Matching Pursuit <linear_model.OrthogonalMatchingPursuit>` by `Vlad Niculae`_

   - Added 2D-patch extractor utilites in the :ref:`feature_extraction` module by `Vlad Niculae`_

   - Implementation of :class:`linear_model.LassoLarsCV`
     (cross-validated Lasso solver using the Lars algorithm) and
     :class:`linear_model.LassoLarsIC` (BIC/AIC model
     selection in Lars) by `Gael Varoquaux`_
     and `Alexandre Gramfort`_

   - Scalability improvements to :func:`metrics.roc_curve` by Olivier Hervieu

   - Distance helper functions :func:`metrics.pairwise.pairwise_distances`
     and :func:`metrics.pairwise.pairwise_kernels` by Robert Layton

   - :class:`Mini-Batch K-Means <cluster.MiniBatchKMeans>` by Nelle Varoquaux and Peter Prettenhofer.

   - :ref:`mldata` utilities by Pietro Berkes.

   - :ref:`olivetti_faces` by `David Warde-Farley`_.


API changes summary
-------------------

Here are the code migration instructions when updgrading from scikit-learn
version 0.8:

  - The ``scikits.learn`` package was renamed ``sklearn``. There is
    still a ``scikits.learn`` package alias for backward compatibility.

    Third-party projects with a dependency on scikit-learn 0.9+ should
    upgrade their codebase. For instance under Linux / MacOSX just run
    (make a backup first!)::

      find -name "*.py" | xargs sed -i 's/\bscikits.learn\b/sklearn/g'

  - Estimators no longer accept model parameters as ``fit`` arguments:
    instead all parameters must be only be passed as constructor
    arguments or using the now public ``set_params`` method inhereted
    from :class:`base.BaseEstimator`.

    Some estimators can still accept keyword arguments on the ``fit``
    but this is restricted to data-dependent values (e.g. a Gram matrix
    or an affinity matrix that are precomputed from the ``X`` data matrix.

  - The ``cross_val`` package has been renamed to ``cross_validation``
    although there is also a ``cross_val`` package alias in place for
    backward compatibility.

    Third-party projects with a dependency on scikit-learn 0.9+ should
    upgrade their codebase. For instance under Linux / MacOSX just run
    (make a backup first!)::

      find -name "*.py" | xargs sed -i 's/\bcross_val\b/cross_validation/g'

  - The ``score_func`` argument of the
    ``sklearn.cross_validation.cross_val_score`` function is now expected
    to accept ``y_test`` and ``y_predicted`` as only arguments for
    classification and regression tasks or ``X_test`` for unsupervised
    estimators.

  - ``gamma`` parameter for support vector machine algorithms is set
    to ``1 / n_features`` by default, instead of ``1 / n_samples``.

  - The ``sklearn.hmm`` has been marked as orphaned: it will be removed
    from scikit-learn in version 0.11 unless someone steps up to
    contribute documentation, examples and fix lurking numerical
    stability issues.

  - ``sklearn.neighbors`` has been made into a submodule.  The two previously
    available estimators, ``NeighborsClassifier`` and ``NeighborsRegressor``
    have been marked as deprecated.  Their functionality has been divided
    among five new classes: ``NearestNeighbors`` for unsupervised neighbors
    searches, ``KNeighborsClassifier`` & ``RadiusNeighborsClassifier``
    for supervised classification problems, and ``KNeighborsRegressor``
    & ``RadiusNeighborsRegressor`` for supervised regression problems.

  - ``sklearn.ball_tree.BallTree`` has been moved to
    ``sklearn.neighbors.BallTree``.  Using the former will generate a warning.

  - ``sklearn.linear_model.LARS()`` and related classes (LassoLARS,
    LassoLARSCV, etc.) have been renamed to
    ``sklearn.linear_model.Lars()``.

  - All distance metrics and kernels in ``sklearn.metrics.pairwise`` now have a Y
    parameter, which by default is None. If not given, the result is the distance
    (or kernel similarity) between each sample in Y. If given, the result is the
    pairwise distance (or kernel similarity) between samples in X to Y.

  - ``sklearn.metrics.pairwise.l1_distance`` is now called ``manhattan_distance``,
    and by default returns the pairwise distance. For the component wise distance,
    set the parameter ``sum_over_features`` to ``False``.

Backward compatibilty package aliases and other deprecated classes and
functions will be removed in version 0.11.


People
------

38 people contributed to this release.

   - 387  `Vlad Niculae`_
   - 320  `Olivier Grisel`_
   - 192  `Lars Buitinck`_
   - 179  `Gael Varoquaux`_
   - 168  `Fabian Pedregosa`_ (`INRIA`_, `Parietal Team`_)
   - 127  `Jake Vanderplas`_
   - 120  `Mathieu Blondel`_
   - 85  `Alexandre Passos`_
   - 67  `Alexandre Gramfort`_
   - 57  `Peter Prettenhofer`_
   - 56  `Gilles Louppe`_
   - 42  Robert Layton
   - 38  Nelle Varoquaux
   - 32  Jean Kossaifi
   - 30  Conrad Lee
   - 22  Pietro Berkes
   - 18  andy
   - 17  David Warde-Farley
   - 12  Brian Holt
   - 11  Robert
   - 8  Amit Aides
   - 8  `Virgile Fritsch`_
   - 7  `Yaroslav Halchenko`_
   - 6  Salvatore Masecchia
   - 5  Paolo Losi
   - 4  Vincent Schut
   - 3  Alexis Metaireau
   - 3  Bryan Silverthorn
   - 3  `Andreas Müller`_
   - 2  Minwoo Jake Lee
   - 1  Emmanuelle Gouillart
   - 1  Keith Goodman
   - 1  Lucas Wiman
   - 1  `Nicolas Pinto`_
   - 1  Thouis (Ray) Jones
   - 1  Tim Sheerman-Chase


.. _changes_0_8:

0.8
===

scikit-learn 0.8 was released on May 2011, one month after the first
"international" `scikit-learn coding sprint
<https://github.com/scikit-learn/scikit-learn/wiki/Upcoming-events>`_ and is
marked by the inclusion of important modules: :ref:`hierarchical_clustering`,
:ref:`pls`, :ref:`NMF`, initial support for Python 3 and by important
enhacements and bug fixes.


Changelog
---------

Several new modules where introduced during this release:

  - New :ref:`hierarchical_clustering` module by Vincent Michel,
    `Bertrand Thirion`_, `Alexandre Gramfort`_ and `Gael Varoquaux`_.

  - :ref:`kernel_pca` implementation by `Mathieu Blondel`_

  - :ref:`labeled_faces_in_the_wild` by `Olivier Grisel`_.

  - New :ref:`pls` module by `Edouard Duchesnay`_.

  - :ref:`NMF` module `Vlad Niculae`_

  - Implementation of the :ref:`oracle_approximating_shrinkage` algorithm by
    `Virgile Fritsch`_ in the :ref:`covariance` module.


Some other modules benefited from significant improvements or cleanups.


  - Initial support for Python 3: builds and imports cleanly,
    some modules are usable while others have failing tests by `Fabian Pedregosa`_.

  - :class:`decomposition.PCA` is now usable from the Pipeline object by `Olivier Grisel`_.

  - Guide :ref:`performance-howto` by `Olivier Grisel`_.

  - Fixes for memory leaks in libsvm bindings, 64-bit safer BallTree by Lars Buitinck.

  - bug and style fixing in :ref:`k_means` algorithm by Jan Schlüter.

  - Add attribute coverged to Gaussian Mixture Models by Vincent Schut.

  - Implement `transform`, `predict_log_proba` in :class:`lda.LDA` by `Mathieu Blondel`_.

  - Refactoring in the :ref:`svm` module and bug fixes by `Fabian Pedregosa`_,
    `Gael Varoquaux`_ and Amit Aides.

  - Refactored SGD module (removed code duplication, better variable naming),
    added interface for sample weight by `Peter Prettenhofer`_.

  - Wrapped BallTree with Cython by Thouis (Ray) Jones.

  - Added function :func:`svm.l1_min_c` by Paolo Losi.

  - Typos, doc style, etc. by `Yaroslav Halchenko`_, `Gael Varoquaux`_,
    `Olivier Grisel`_, Yann Malet, `Nicolas Pinto`_, Lars Buitinck and
    `Fabian Pedregosa`_.


People
-------

People that made this release possible preceeded by number of commits:


   - 159  `Olivier Grisel`_
   - 96  `Gael Varoquaux`_
   - 96  `Vlad Niculae`_
   - 94  `Fabian Pedregosa`_
   - 36  `Alexandre Gramfort`_
   - 32  Paolo Losi
   - 31  `Edouard Duchesnay`_
   - 30  `Mathieu Blondel`_
   - 25  `Peter Prettenhofer`_
   - 22  `Nicolas Pinto`_
   - 11  `Virgile Fritsch`_
   -  7  Lars Buitinck
   -  6  Vincent Michel
   -  5  `Bertrand Thirion`_
   -  4  Thouis (Ray) Jones
   -  4  Vincent Schut
   -  3  Jan Schlüter
   -  2  Julien Miotte
   -  2  `Matthieu Perrot`_
   -  2  Yann Malet
   -  2  `Yaroslav Halchenko`_
   -  1  Amit Aides
   -  1  `Andreas Müller`_
   -  1  Feth Arezki
   -  1  Meng Xinfan


.. _changes_0_7:

0.7
===

scikit-learn 0.7 was released in March 2011, roughly three months
after the 0.6 release. This release is marked by the speed
improvements in existing algorithms like k-Nearest Neighbors and
K-Means algorithm and by the inclusion of an efficient algorithm for
computing the Ridge Generalized Cross Validation solution. Unlike the
preceding release, no new modules where added to this release.

Changelog
---------

  - Performance improvements for Gaussian Mixture Model sampling [Jan
    Schlüter].

  - Implementation of efficient leave-one-out cross-validated Ridge in
    :class:`linear_model.RidgeCV` [`Mathieu Blondel`_]

  - Better handling of collinearity and early stopping in
    :func:`linear_model.lars_path` [`Alexandre Gramfort`_ and `Fabian
    Pedregosa`_].

  - Fixes for liblinear ordering of labels and sign of coefficients
    [Dan Yamins, Paolo Losi, `Mathieu Blondel`_ and `Fabian Pedregosa`_].

  - Performance improvements for Nearest Neighbors algorithm in
    high-dimensional spaces [`Fabian Pedregosa`_].

  - Performance improvements for :class:`cluster.KMeans` [`Gael
    Varoquaux`_ and `James Bergstra`_].

  - Sanity checks for SVM-based classes [`Mathieu Blondel`_].

  - Refactoring of :class:`neighbors.NeighborsClassifier` and
    :func:`neighbors.kneighbors_graph`: added different algorithms for
    the k-Nearest Neighbor Search and implemented a more stable
    algorithm for finding barycenter weigths. Also added some
    developer documentation for this module, see
    `notes_neighbors
    <https://github.com/scikit-learn/scikit-learn/wiki/Neighbors-working-notes>`_ for more information [`Fabian Pedregosa`_].

  - Documentation improvements: Added :class:`pca.RandomizedPCA` and
    :class:`linear_model.LogisticRegression` to the class
    reference. Also added references of matrices used for clustering
    and other fixes [`Gael Varoquaux`_, `Fabian Pedregosa`_, `Mathieu
    Blondel`_, `Olivier Grisel`_, Virgile Fritsch , Emmanuelle
    Gouillart]

  - Binded decision_function in classes that make use of liblinear_,
    dense and sparse variants, like :class:`svm.LinearSVC` or
    :class:`linear_model.LogisticRegression` [`Fabian Pedregosa`_].

  - Performance and API improvements to
    :func:`metrics.euclidean_distances` and to
    :class:`pca.RandomizedPCA` [`James Bergstra`_].

  - Fix compilation issues under NetBSD [Kamel Ibn Hassen Derouiche]

  - Allow input sequences of different lengths in :class:`hmm.GaussianHMM`
    [`Ron Weiss`_].

  - Fix bug in affinity propagation caused by incorrect indexing [Xinfan Meng]


People
------

People that made this release possible preceeded by number of commits:

    - 85  `Fabian Pedregosa`_
    - 67  `Mathieu Blondel`_
    - 20  `Alexandre Gramfort`_
    - 19  `James Bergstra`_
    - 14  Dan Yamins
    - 13  `Olivier Grisel`_
    - 12  `Gael Varoquaux`_
    - 4  Edouard Duchesnay
    - 4  `Ron Weiss`_
    - 2  Satrajit Ghosh
    - 2  Vincent Dubourg
    - 1  Emmanuelle Gouillart
    - 1  Kamel Ibn Hassen Derouiche
    - 1  Paolo Losi
    - 1  VirgileFritsch
    - 1  `Yaroslav Halchenko`_
    - 1  Xinfan Meng


.. _changes_0_6:

0.6
===

scikit-learn 0.6 was released on december 2010. It is marked by the
inclusion of several new modules and a general renaming of old
ones. It is also marked by the inclusion of new example, including
applications to real-world datasets.


Changelog
---------

  - New `stochastic gradient
    <http://scikit-learn.org/stable/modules/sgd.html>`_ descent
    module by Peter Prettenhofer. The module comes with complete
    documentation and examples.

  - Improved svm module: memory consumption has been reduced by 50%,
    heuristic to automatically set class weights, possibility to
    assign weights to samples (see
    :ref:`example_svm_plot_weighted_samples.py` for an example).

  - New :ref:`gaussian_process` module by Vincent Dubourg. This module
    also has great documentation and some very neat examples. See
    :ref:`example_gaussian_process_plot_gp_regression.py` or
    :ref:`example_gaussian_process_plot_gp_probabilistic_classification_after_regression.py`
    for a taste of what can be done.

  - It is now possible to use liblinear’s Multi-class SVC (option
    multi_class in :class:`svm.LinearSVC`)

  - New features and performance improvements of text feature
    extraction.

  - Improved sparse matrix support, both in main classes
    (:class:`grid_search.GridSearchCV`) as in modules
    sklearn.svm.sparse and sklearn.linear_model.sparse.

  - Lots of cool new examples and a new section that uses real-world
    datasets was created. These include:
    :ref:`example_applications_face_recognition.py`,
    :ref:`example_applications_plot_species_distribution_modeling.py`,
    :ref:`example_applications_svm_gui.py`,
    :ref:`example_applications_wikipedia_principal_eigenvector.py` and
    others.

  - Faster :ref:`least_angle_regression` algorithm. It is now 2x
    faster than the R version on worst case and up to 10x times faster
    on some cases.

  - Faster coordinate descent algorithm. In particular, the full path
    version of lasso (:func:`linear_model.lasso_path`) is more than
    200x times faster than before.

  - It is now possible to get probability estimates from a
    :class:`linear_model.LogisticRegression` model.

  - module renaming: the glm module has been renamed to linear_model,
    the gmm module has been included into the more general mixture
    model and the sgd module has been included in linear_model.

  - Lots of bug fixes and documentation improvements.


People
------

People that made this release possible preceeded by number of commits:

   * 207  `Olivier Grisel`_

   * 167 `Fabian Pedregosa`_

   * 97 `Peter Prettenhofer`_

   * 68 `Alexandre Gramfort`_

   * 59  `Mathieu Blondel`_

   * 55  `Gael Varoquaux`_

   * 33  Vincent Dubourg

   * 21  `Ron Weiss <http://www.ee.columbia.edu/~ronw/>`_

   * 9  Bertrand Thirion

   * 3  `Alexandre Passos`_

   * 3  Anne-Laure Fouque

   * 2  Ronan Amicel

   * 1 `Christian Osendorfer <http://osdf.github.com/>`_



.. _changes_0_5:


0.5
===

Changelog
---------

New classes
~~~~~~~~~~~~

    - Support for sparse matrices in some classifiers of modules
      ``svm`` and ``linear_model`` (see :class:`svm.sparse.SVC`,
      :class:`svm.sparse.SVR`, :class:`svm.sparse.LinearSVC`,
      :class:`linear_model.sparse.Lasso`, :class:`linear_model.sparse.ElasticNet`)

    - New :class:`pipeline.Pipeline` object to compose different estimators.

    - Recursive Feature Elimination routines in module
      :ref:`feature_selection`.

    - Addition of various classes capable of cross validation in the
      linear_model module (:class:`linear_model.LassoCV`, :class:`linear_model.ElasticNetCV`,
      etc.).

    - New, more efficient LARS algorithm implementation. The Lasso
      variant of the algorithm is also implemented. See
      :class:`linear_model.lars_path`, :class:`linear_model.Lars` and
      :class:`linear_model.LassoLars`.

    - New Hidden Markov Models module (see classes
      :class:`hmm.GaussianHMM`, :class:`hmm.MultinomialHMM`,
      :class:`hmm.GMMHMM`)

    - New module feature_extraction (see :ref:`class reference
      <feature_extraction_ref>`)

    - New FastICA algorithm in module sklearn.fastica


Documentation
~~~~~~~~~~~~~

    - Improved documentation for many modules, now separating
      narrative documentation from the class reference. As an example,
      see `documentation for the SVM module
      <http://scikit-learn.org/stable/modules/svm.html>`_ and the
      complete `class reference
      <http://scikit-learn.org/stable/modules/classes.html>`_.

Fixes
~~~~~

    - API changes: adhere variable names to PEP-8, give more
      meaningful names.

    - Fixes for svm module to run on a shared memory context
      (multiprocessing).

    - It is again possible to generate latex (and thus PDF) from the
      sphinx docs.

Examples
~~~~~~~~

    - new examples using some of the mlcomp datasets:
      :ref:`example_mlcomp_sparse_document_classification.py`,
      :ref:`example_document_classification_20newsgroups.py`

    - Many more examaples. `See here
      <http://scikit-learn.org/stable/auto_examples/index.html>`_
      the full list of examples.


External dependencies
~~~~~~~~~~~~~~~~~~~~~

    - Joblib is now a dependencie of this package, although it is
      shipped with (sklearn.externals.joblib).

Removed modules
~~~~~~~~~~~~~~~

    - Module ann (Artificial Neural Networks) has been removed from
      the distribution. Users wanting this sort of algorithms should
      take a look into pybrain.

Misc
~~~~

    - New sphinx theme for the web page.


Authors
-------

The following is a list of authors for this release, preceeded by
number of commits:

     * 262  Fabian Pedregosa
     * 240  Gael Varoquaux
     * 149  Alexandre Gramfort
     * 116  Olivier Grisel
     *  40  Vincent Michel
     *  38  Ron Weiss
     *  23  Matthieu Perrot
     *  10  Bertrand Thirion
     *   7  Yaroslav Halchenko
     *   9  VirgileFritsch
     *   6  Edouard Duchesnay
     *   4  Mathieu Blondel
     *   1  Ariel Rokem
     *   1  Matthieu Brucher

0.4
===

Changelog
---------

Major changes in this release include:

    - Coordinate Descent algorithm (Lasso, ElasticNet) refactoring &
      speed improvements (roughly 100x times faster).

    - Coordinate Descent Refactoring (and bug fixing) for consistency
      with R's package GLMNET.

    - New metrics module.

    - New GMM module contributed by Ron Weiss.

    - Implementation of the LARS algorithm (without Lasso variant for now).

    - feature_selection module redesign.

    - Migration to GIT as content management system.

    - Removal of obsolete attrselect module.

    - Rename of private compiled extensions (aded underscore).

    - Removal of legacy unmaintained code.

    - Documentation improvements (both docstring and rst).

    - Improvement of the build system to (optionally) link with MKL.
      Also, provide a lite BLAS implementation in case no system-wide BLAS is
      found.

    - Lots of new examples.

    - Many, many bug fixes ...


Authors
-------

The committer list for this release is the following (preceded by number
of commits):

    * 143  Fabian Pedregosa
    * 35  Alexandre Gramfort
    * 34  Olivier Grisel
    * 11  Gael Varoquaux
    *  5  Yaroslav Halchenko
    *  2  Vincent Michel
    *  1  Chris Filo Gorgolewski



.. _Olivier Grisel: http://twitter.com/ogrisel

.. _Gael Varoquaux: http://gael-varoquaux.info

.. _Alexandre Gramfort: http://www-sop.inria.fr/members/Alexandre.Gramfort/

.. _Fabian Pedregosa: http://fseoane.net/blog/

.. _Mathieu Blondel: http://www.mblondel.org/journal/

.. _James Bergstra: http://www-etud.iro.umontreal.ca/~bergstrj/

.. _liblinear: http://www.csie.ntu.edu.tw/~cjlin/liblinear/

.. _Yaroslav Halchenko: http://www.onerussian.com/

.. _Vlad Niculae: http://vene.ro

.. _Edouard Duchesnay: http://www.lnao.fr/spip.php?rubrique30

.. _Peter Prettenhofer: http://sites.google.com/site/peterprettenhofer/

.. _Alexandre Passos: <http://atpassos.posterous.com>

.. _Nicolas Pinto: http://pinto.scripts.mit.edu/

.. _Virgile Fritsch: http://parietal.saclay.inria.fr/Members/virgile-fritsch

.. _Bertrand Thirion: http://parietal.saclay.inria.fr/Members/bertrand-thirion

.. _Andreas Müller: http://www.ais.uni-bonn.de/~amueller/

.. _Matthieu Perrot: http://www.lnao.fr/spip.php?rubrique19

.. _Jake Vanderplas: http://www.astro.washington.edu/users/vanderplas/

.. _Gilles Louppe: http://www.montefiore.ulg.ac.be/~glouppe/

.. _INRIA: http://inria.fr

.. _Parietal Team: http://parietal.saclay.inria.fr/

.. _Lars Buitinck: https://github.com/larsmans

.. _David Warde-Farley: http://www-etud.iro.umontreal.ca/~wardefar/

.. _Brian Holt: http://info.ee.surrey.ac.uk/Personal/B.Holt/

.. _Satrajit Ghosh: http://www.mit.edu/~satra/<|MERGE_RESOLUTION|>--- conflicted
+++ resolved
@@ -79,13 +79,11 @@
    - Feature importances using decision trees and/or forest of trees,
      by `Gilles Louppe`_.
 
-<<<<<<< HEAD
    - Parallel implementation of forests of randomized trees by
      `Gilles Louppe`_.
-=======
+
    - :class:`sklearn.cross_validation.ShuffleSplit` can subsample the train
      sets as well as the test sets by `Olivier Grisel`_.
->>>>>>> 91b5bece
 
 
 API changes summary
